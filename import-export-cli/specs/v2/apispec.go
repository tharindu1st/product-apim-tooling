--- conflicted
+++ resolved
@@ -33,60 +33,6 @@
 
 // APIDTODefinition represents an APIDTO artifact in APIM
 type APIDTODefinition struct {
-<<<<<<< HEAD
-	ID                           string            `json:"id,omitempty" yaml:"id,omitempty"`
-	Name                         string            `json:"name,omitempty" yaml:"name,omitempty"`
-	Description                  string            `json:"description,omitempty" yaml:"description,omitempty"`
-	Context                      string            `json:"context,omitempty" yaml:"context,omitempty"`
-	Version                      string            `json:"version,omitempty" yaml:"version,omitempty"`
-	Provider                     string            `json:"provider,omitempty" yaml:"provider,omitempty"`
-	LifeCycleStatus              string            `json:"lifeCycleStatus,omitempty" yaml:"lifeCycleStatus,omitempty"`
-	WsdlInfo                     interface{}       `json:"wsdlInfo,omitempty" yaml:"wsdlInfo,omitempty"`
-	WsdlURL                      string            `json:"wsdlUrl,omitempty" yaml:"wsdlUrl,omitempty"`
-	TestKey                      string            `json:"testKey,omitempty" yaml:"testKey,omitempty"`
-	ResponseCachingEnabledKey    bool              `json:"responseCachingEnabled,omitempty" yaml:"responseCachingEnabled,omitempty"`
-	CacheTimeout                 int               `json:"cacheTimeout,omitempty" yaml:"cacheTimeout,omitempty"`
-	DestinationStatsEnabled      string            `json:"destinationStatsEnabled,omitempty" yaml:"destinationStatsEnabled,omitempty"`
-	HasThumbnail                 bool              `json:"hasThumbnail,omitempty" yaml:"hasThumbnail,omitempty"`
-	IsDefaultVersion             bool              `json:"isDefaultVersion,omitempty" yaml:"isDefaultVersion,omitempty"`
-	EnableSchemaValidation       bool              `json:"enableSchemaValidation,omitempty" yaml:"enableSchemaValidation,omitempty"`
-	EnableStore                  bool              `json:"enableStore,omitempty" yaml:"enableStore,omitempty"`
-	IsAWSAPI					 bool			   `json:"isAWSAPI,omitempty" yaml:"isAWSAPI,omitempty"`
-	Type                         string            `json:"type,omitempty" yaml:"type,omitempty"`
-	Transport                    []string          `json:"transport,omitempty" yaml:"transport,omitempty"`
-	Tags                         []string          `json:"tags,omitempty" yaml:"tags,omitempty"`
-	Policies                     []string          `json:"policies,omitempty" yaml:"policies,omitempty"`
-	APIThrottlingPolicy          string            `json:"apiThrottlingPolicy,omitempty" yaml:"apiThrottlingPolicy,omitempty"`
-	AuthorizationHeader          string            `json:"authorizationHeader,omitempty" yaml:"authorizationHeader,omitempty"`
-	SecurityScheme               []string          `json:"securityScheme,omitempty" yaml:"securityScheme,omitempty"`
-	MaxTPS                       interface{}       `json:"maxTps,omitempty" yaml:"maxTps,omitempty"`
-	Visibility                   string            `json:"visibility,omitempty" yaml:"visibility,omitempty"`
-	VisibleRoles                 []string          `json:"visibleRoles,omitempty" yaml:"visibleRoles,omitempty"`
-	VisibleTenants               []string          `json:"visibleTenants,omitempty" yaml:"visibleTenants,omitempty"`
-	EndpointSecurity             interface{}       `json:"endpointSecurity,omitempty" yaml:"endpointSecurity,omitempty"`
-	GatewayEnvironments          []string          `json:"gatewayEnvironments,omitempty" yaml:"gatewayEnvironments,omitempty"`
-	DeploymentEnvironments       []interface{}     `json:"deploymentEnvironments,omitempty" yaml:"deploymentEnvironments,omitempty"`
-	Labels                       []string          `json:"labels,omitempty" yaml:"labels,omitempty"`
-	MediationPolicies            []interface{}     `json:"mediationPolicies,omitempty" yaml:"mediationPolicies,omitempty"`
-	SubscriptionAvailability     string            `json:"subscriptionAvailability,omitempty" yaml:"subscriptionAvailability,omitempty"`
-	SubscriptionAvailableTenants []string          `json:"subscriptionAvailableTenants,omitempty" yaml:"subscriptionAvailableTenants,omitempty"`
-	AdditionalProperties         map[string]string `json:"additionalProperties,omitempty" yaml:"additionalProperties,omitempty"`
-	Monetization                 interface{}       `json:"monetization,omitempty" yaml:"monetization,omitempty"`
-	AccessControl                string            `json:"accessControl,omitempty" yaml:"accessControl,omitempty"`
-	AcessControlRoles            []string          `json:"accessControlRoles,omitempty" yaml:"accessControlRoles,omitempty"`
-	BusinessInformation          interface{}       `json:"businessInformation,omitempty" yaml:"businessInformation,omitempty"`
-	CorsConfiguration            interface{}       `json:"corsConfiguration,omitempty" yaml:"corsConfiguration,omitempty"`
-	WorkflowStatus               []string          `json:"workflowStatus,omitempty" yaml:"workflowStatus,omitempty"`
-	CreatedTime                  string            `json:"createdTime,omitempty" yaml:"createdTime,omitempty"`
-	LastUpdatedTime              string            `json:"lastUpdatedTime,omitempty" yaml:"lastUpdatedTime,omitempty"`
-	EndpointConfig               interface{}       `json:"endpointConfig,omitempty" yaml:"endpointConfig,omitempty"`
-	EndpointImplementationType   string            `json:"endpointImplementationType,omitempty" yaml:"endpointImplementationType,omitempty"`
-	Scopes                       []interface{}     `json:"scopes,omitempty" yaml:"scopes,omitempty"`
-	Operations                   []interface{}     `json:"operations,omitempty" yaml:"operations,omitempty"`
-	ThreatProtectionPolicies     interface{}       `json:"threatProtectionPolicies,omitempty" yaml:"threatProtectionPolicies,omitempty"`
-	Categories                   []string          `json:"categories,omitempty" yaml:"categories,omitempty"`
-	KeyManagers                  []string          `json:"keyManagers,omitempty" yaml:"keyManagers,omitempty"`
-=======
 	ID                              string            `json:"id,omitempty" yaml:"id,omitempty"`
 	Name                            string            `json:"name,omitempty" yaml:"name,omitempty"`
 	Description                     string            `json:"description,omitempty" yaml:"description,omitempty"`
@@ -106,6 +52,7 @@
 	RevisionID                      int32             `json:"revisionId" yaml:"revisionId"`
 	EnableSchemaValidation          bool              `json:"enableSchemaValidation,omitempty" yaml:"enableSchemaValidation,omitempty"`
 	EnableStore                     bool              `json:"enableStore,omitempty" yaml:"enableStore,omitempty"`
+	IsAWSAPI					 bool			   `json:"isAWSAPI,omitempty" yaml:"isAWSAPI,omitempty"`
 	Type                            string            `json:"type,omitempty" yaml:"type,omitempty"`
 	Transport                       []string          `json:"transport,omitempty" yaml:"transport,omitempty"`
 	Tags                            []string          `json:"tags,omitempty" yaml:"tags,omitempty"`
@@ -139,7 +86,6 @@
 	KeyManagers                     []string          `json:"keyManagers,omitempty" yaml:"keyManagers,omitempty"`
 	AdvertiseInformation            AdvertiseInfo     `json:"advertiseInfo,omitempty" yaml:"advertiseInfo,omitempty"`
 	WebsubSubscriptionConfiguration interface{}       `json:"websubSubscriptionConfiguration" yaml:"websubSubscriptionConfiguration"`
->>>>>>> 17376aef
 }
 
 // APIDefinition represents an API artifact in APIM
@@ -228,7 +174,6 @@
 	AccessControlAllowHeaders     []string `json:"accessControlAllowHeaders,omitempty" yaml:"accessControlAllowHeaders,omitempty"`
 	AccessControlAllowMethods     []string `json:"accessControlAllowMethods,omitempty" yaml:"accessControlAllowMethods,omitempty"`
 }
-<<<<<<< HEAD
 type Document struct {
 	Type    		string 	`json:"type,omitempty" yaml:"type,omitempty"`
 	Version 		string 	`json:"version,omitempty" yaml:"version,omitempty"`
@@ -241,12 +186,10 @@
 	SourceType    	string `json:"sourceType,omitempty" yaml:"sourceType,omitempty"`
 	OtherTypeName	string `json:"otherTypeName,omitempty" yaml:"otherTypeName,omitempty"`
 	Visibility    	string `json:"visibility,omitempty" yaml:"visibility,omitempty"`
-=======
-
+}
 // AdvertiseInfo : Advertise only information
 type AdvertiseInfo struct {
 	Advertised           bool   `json:"advertised" yaml:"advertised"`
 	OriginalDevPortalUrl string `json:"originalDevPortalUrl" yaml:"originalDevPortalUrl"`
 	ApiOwner             string `json:"apiOwner" yaml:"apiOwner"`
->>>>>>> 17376aef
 }