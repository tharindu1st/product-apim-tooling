#compdef apictl

_arguments \
  '1: :->level1' \
  '2: :->level2' \
  '3: :_files'
case $state in
  level1)
    case $words[1] in
      apictl)
        _arguments '1: :(add add-env change change-status delete export export-api export-apis export-app get-keys help import import-api import-app init install list login logout remove set uninstall update version)'
      ;;
      *)
        _arguments '*: :_files'
      ;;
    esac
  ;;
  level2)
    case $words[2] in
<<<<<<< HEAD
      change)
        _arguments '2: :(help registry)'
=======
      change-status)
        _arguments '2: :(api help)'
      ;;
      export)
        _arguments '2: :(api-product help)'
>>>>>>> 6073e031
      ;;
      list)
        _arguments '2: :(api-products apis apps envs help)'
      ;;
      remove)
        _arguments '2: :(env help)'
      ;;
      add)
        _arguments '2: :(api help)'
      ;;
      delete)
        _arguments '2: :(api api-product app help)'
      ;;
      install)
        _arguments '2: :(api-operator help wso2am-operator)'
      ;;
      list)
        _arguments '2: :(api-products apis apps envs help)'
      ;;
      uninstall)
        _arguments '2: :(api-operator help wso2am-operator)'
      ;;
<<<<<<< HEAD
      add)
        _arguments '2: :(api help)'
      ;;
      export)
        _arguments '2: :(api-product help)'
      ;;
      import)
        _arguments '2: :(api-product help)'
      ;;
      remove)
        _arguments '2: :(env help)'
      ;;
=======
>>>>>>> 6073e031
      update)
        _arguments '2: :(api help)'
      ;;
      change)
        _arguments '2: :(help registry)'
      ;;
      *)
        _arguments '*: :_files'
      ;;
    esac
  ;;
  *)
    _arguments '*: :_files'
  ;;
esac<|MERGE_RESOLUTION|>--- conflicted
+++ resolved
@@ -17,16 +17,29 @@
   ;;
   level2)
     case $words[2] in
-<<<<<<< HEAD
-      change)
-        _arguments '2: :(help registry)'
-=======
       change-status)
         _arguments '2: :(api help)'
       ;;
       export)
         _arguments '2: :(api-product help)'
->>>>>>> 6073e031
+      ;;
+      install)
+        _arguments '2: :(api-operator help wso2am-operator)'
+      ;;
+      uninstall)
+        _arguments '2: :(api-operator help wso2am-operator)'
+      ;;
+      add)
+        _arguments '2: :(api help)'
+      ;;
+      change)
+        _arguments '2: :(help registry)'
+      ;;
+      delete)
+        _arguments '2: :(api api-product app help)'
+      ;;
+      import)
+        _arguments '2: :(api-product help)'
       ;;
       list)
         _arguments '2: :(api-products apis apps envs help)'
@@ -34,41 +47,8 @@
       remove)
         _arguments '2: :(env help)'
       ;;
-      add)
-        _arguments '2: :(api help)'
-      ;;
-      delete)
-        _arguments '2: :(api api-product app help)'
-      ;;
-      install)
-        _arguments '2: :(api-operator help wso2am-operator)'
-      ;;
-      list)
-        _arguments '2: :(api-products apis apps envs help)'
-      ;;
-      uninstall)
-        _arguments '2: :(api-operator help wso2am-operator)'
-      ;;
-<<<<<<< HEAD
-      add)
-        _arguments '2: :(api help)'
-      ;;
-      export)
-        _arguments '2: :(api-product help)'
-      ;;
-      import)
-        _arguments '2: :(api-product help)'
-      ;;
-      remove)
-        _arguments '2: :(env help)'
-      ;;
-=======
->>>>>>> 6073e031
       update)
         _arguments '2: :(api help)'
-      ;;
-      change)
-        _arguments '2: :(help registry)'
       ;;
       *)
         _arguments '*: :_files'
