--- conflicted
+++ resolved
@@ -1,10 +1,5 @@
-<<<<<<< HEAD
 # CLI for Importing and Exporting APIs and Applications and Managing WSO2 Micro Integrator
-## For WSO2 API Manager 3.2.0
-=======
-# CLI for Importing and Exporting APIs and Applications
 ## For WSO2 API Manager 4.0.0
->>>>>>> cd429040
 
 Command Line tool for importing and exporting APIs/Applications/API Products in between different API environments of WSO2 API Manager and managing WSO2 Micro Integrator
 
