/*
*  Copyright (c) WSO2 Inc. (http://www.wso2.org) All Rights Reserved.
*
*  WSO2 Inc. licenses this file to you under the Apache License,
*  Version 2.0 (the "License"); you may not use this file except
*  in compliance with the License.
*  You may obtain a copy of the License at
*
*    http://www.apache.org/licenses/LICENSE-2.0
*
* Unless required by applicable law or agreed to in writing,
* software distributed under the License is distributed on an
* "AS IS" BASIS, WITHOUT WARRANTIES OR CONDITIONS OF ANY
* KIND, either express or implied.  See the License for the
* specific language governing permissions and limitations
* under the License.
 */

package testutils

import "github.com/wso2/product-apim-tooling/import-export-cli/integration/apim"

type Credentials struct {
	Username string
	Password string
}

type ApiImportExportTestArgs struct {
	ApiProvider      Credentials
	CtlUser          Credentials
	Api              *apim.API
	SrcAPIM          *apim.Client
	DestAPIM         *apim.Client
	OverrideProvider bool
	ParamsFile       string
}

type ApiProductImportExportTestArgs struct {
	ApiProviders         map[string]Credentials
	ApiProductProvider   Credentials
	CtlUser              Credentials
	ApiProduct           *apim.APIProduct
	SrcAPIM              *apim.Client
	DestAPIM             *apim.Client
	ImportApisFlag       bool
	UpdateApisFlag       bool
	UpdateApiProductFlag bool
	ParamsFile           string
}

type AppImportExportTestArgs struct {
	AppOwner    Credentials
	CtlUser     Credentials
	Application *apim.Application
	SrcAPIM     *apim.Client
	DestAPIM    *apim.Client
}

type ApiGetKeyTestArgs struct {
	CtlUser    Credentials
	Api        *apim.API
	ApiProduct *apim.APIProduct
	Apim       *apim.Client
}

type loginTestArgs struct {
	ctlUser Credentials
	srcAPIM *apim.Client
}

type SetTestArgs struct {
	SrcAPIM             *apim.Client
	ExportDirectoryFlag string
	modeFlag            string
	TokenTypeFlag       string
	httpRequestTimeout  int
}

type InitTestArgs struct {
	CtlUser        Credentials
	SrcAPIM        *apim.Client
	InitFlag       string
	definitionFlag string
	ForceFlag      bool
	OasFlag        string
	APIName        string
	srcAPIM        *apim.Client
}

type ApiChangeLifeCycleStatusTestArgs struct {
	ApiProvider   Credentials
	CtlUser       Credentials
	Api           *apim.API
	APIM          *apim.Client
	Action        string
	Provider      string
	ExpectedState string
}

<<<<<<< HEAD
type AWSInitTestArgs struct {
	CtlUser        Credentials
	SrcAPIM        *apim.Client
	ApiNameFlag		 string 
	ApiStageNameFlag string
=======
type GenDeploymentDirTestArgs struct {
	Source      string
	Destination string
>>>>>>> c0f38813
}<|MERGE_RESOLUTION|>--- conflicted
+++ resolved
@@ -97,15 +97,14 @@
 	ExpectedState string
 }
 
-<<<<<<< HEAD
 type AWSInitTestArgs struct {
 	CtlUser        Credentials
 	SrcAPIM        *apim.Client
 	ApiNameFlag		 string 
 	ApiStageNameFlag string
-=======
+}
+
 type GenDeploymentDirTestArgs struct {
 	Source      string
 	Destination string
->>>>>>> c0f38813
 }