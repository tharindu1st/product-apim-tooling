/*
*  Copyright (c) WSO2 Inc. (http://www.wso2.org) All Rights Reserved.
*
*  WSO2 Inc. licenses this file to you under the Apache License,
*  Version 2.0 (the "License"); you may not use this file except
*  in compliance with the License.
*  You may obtain a copy of the License at
*
*    http://www.apache.org/licenses/LICENSE-2.0
*
* Unless required by applicable law or agreed to in writing,
* software distributed under the License is distributed on an
* "AS IS" BASIS, WITHOUT WARRANTIES OR CONDITIONS OF ANY
* KIND, either express or implied.  See the License for the
* specific language governing permissions and limitations
* under the License.
 */

package impl

import (
	"encoding/json"
	"errors"
	"fmt"
	"io/ioutil"
	"net/http"
	"os"
	"path/filepath"
	"regexp"
	"strconv"
	"strings"

	jsoniter "github.com/json-iterator/go"

	"github.com/wso2/product-apim-tooling/import-export-cli/specs/params"

	v2 "github.com/wso2/product-apim-tooling/import-export-cli/specs/v2"

	"github.com/Jeffail/gabs"
	"github.com/wso2/product-apim-tooling/import-export-cli/utils"
)

var (
	reAPIName = regexp.MustCompile(`[~!@#;:%^*()+={}|\\<>"',&/$]`)
)

// extractAPIDefinition extracts API information from jsonContent
func extractAPIDefinition(jsonContent []byte) (*v2.APIDefinition, error) {
	api := &v2.APIDefinition{}
	err := json.Unmarshal(jsonContent, &api)
	if err != nil {
		return nil, err
	}

	return api, nil
}

// resolveImportFilePath resolves the archive/directory for import
// First will resolve in given path, if not found will try to load from exported directory
func resolveImportFilePath(file, defaultExportDirectory string) (string, error) {
	// check current path
	utils.Logln(utils.LogPrefixInfo + "Resolving for API path...")
	if _, err := os.Stat(file); os.IsNotExist(err) {
		// if the file not in given path it might be inside exported directory
		utils.Logln(utils.LogPrefixInfo+"Looking for API in", defaultExportDirectory)
		file = filepath.Join(defaultExportDirectory, file)
		if _, err := os.Stat(file); os.IsNotExist(err) {
			return "", err
		}
	}
	absPath, err := filepath.Abs(file)
	if err != nil {
		return "", err
	}

	return absPath, nil
}

// resolveAPIParamsPath resolves api_params.yaml path
// First it will look at AbsolutePath of the import path (the last directory)
// If not found it will look at current working directory
// If a path is provided search ends looking up at that path
func resolveAPIParamsPath(importPath, paramPath string) (string, error) {
	utils.Logln(utils.LogPrefixInfo + "Scanning for parameters file")
	if paramPath == utils.ParamFileAPI {
		// look in importpath
		if stat, err := os.Stat(importPath); err == nil && stat.IsDir() {
			loc := filepath.Join(importPath, utils.ParamFileAPI)
			utils.Logln(utils.LogPrefixInfo+"Scanning for", loc)
			if info, err := os.Stat(loc); err == nil && !info.IsDir() {
				// found api_params.yml in the importpath
				return loc, nil
			}
		}

		// look in the basepath of importPath
		base := filepath.Dir(importPath)
		fp := filepath.Join(base, utils.ParamFileAPI)
		utils.Logln(utils.LogPrefixInfo+"Scanning for", fp)
		if info, err := os.Stat(fp); err == nil && !info.IsDir() {
			// found api_params.yml in the base path
			return fp, nil
		}

		// look in the current working directory
		wd, err := os.Getwd()
		if err != nil {
			return "", err
		}
		utils.Logln(utils.LogPrefixInfo+"Scanning for", wd)
		fp = filepath.Join(wd, utils.ParamFileAPI)
		if info, err := os.Stat(fp); err == nil && !info.IsDir() {
			// found api_params.yml in the cwd
			return fp, nil
		}

		// no luck, it means paramPath is missing
		return "", fmt.Errorf("could not find %s. Please check %s exists in basepath of "+
			"import location or current working directory", utils.ParamFileAPI, utils.ParamFileAPI)
	} else {
		//If the environment parameters are provided in a file
		if info, err := os.Stat(paramPath); err == nil && !info.IsDir() {
			return paramPath, nil
		}
		//If the environment parameters are provided in a directory
		if info, err := os.Stat(paramPath); err == nil && info.IsDir() {
			return paramPath, nil
		}
		return "", fmt.Errorf("could not find %s", paramPath)
	}
}

// resolveYamlOrJSON for a given filepath.
// first it will look for the yaml file, if not will fallback for json
// give filename without extension so resolver will resolve for file
// fn is resolved filename, jsonContent is file as a json object, error if anything wrong happen(or both files does not exists)
func resolveYamlOrJSON(filename string) (string, []byte, error) {
	// lookup for yaml
	yamlFp := filename + ".yaml"
	if info, err := os.Stat(yamlFp); err == nil && !info.IsDir() {
		utils.Logln(utils.LogPrefixInfo+"Loading", yamlFp)
		// read it
		fn := yamlFp
		yamlContent, err := ioutil.ReadFile(fn)
		if err != nil {
			return "", nil, err
		}
		// load it as yaml
		jsonContent, err := utils.YamlToJson(yamlContent)
		if err != nil {
			return "", nil, err
		}
		return fn, jsonContent, nil
	}

	jsonFp := filename + ".json"
	if info, err := os.Stat(jsonFp); err == nil && !info.IsDir() {
		utils.Logln(utils.LogPrefixInfo+"Loading", jsonFp)
		// read it
		fn := jsonFp
		jsonContent, err := ioutil.ReadFile(fn)
		if err != nil {
			return "", nil, err
		}
		return fn, jsonContent, nil
	}

	return "", nil, fmt.Errorf("%s was not found as a YAML or JSON", filename)
}

// Substitutes environment variables in the project files.
func replaceEnvVariables(apiFilePath string) error {
	for _, replacePath := range utils.EnvReplaceFilePaths {
		absFile := filepath.Join(apiFilePath, replacePath)
		// check if the path exists. If exists, proceed with processing. Otherwise, continue with the next items
		if fi, err := os.Stat(absFile); err != nil {
			if !os.IsNotExist(err) {
				return err
			}
		} else {
			switch mode := fi.Mode(); {
			case mode.IsDir():
				utils.Logln(utils.LogPrefixInfo+"Substituting env variables of files in folder path: ", absFile)
				err = utils.EnvSubstituteInFolder(absFile)
			case mode.IsRegular():
				utils.Logln(utils.LogPrefixInfo+"Substituting env of file: ", absFile)
				err = utils.EnvSubstituteInFile(absFile)
			}
			if err != nil {
				return err
			}
		}
	}
	return nil
}

// importAPI imports an API to the API manager
func importAPI(endpoint, filePath, accessToken string, extraParams map[string]string, isOauth bool) error {
	resp, err := ExecuteNewFileUploadRequest(endpoint, extraParams, "file",
		filePath, accessToken, isOauth)
	utils.Logf("Response : %v", resp)
	if err != nil {
		utils.Logln(utils.LogPrefixError, err)
		return err
	}
	if resp.StatusCode() == http.StatusCreated || resp.StatusCode() == http.StatusOK {
		// 201 Created or 200 OK
		fmt.Println("Successfully imported API.")
		return nil
	} else {
		// We have an HTTP error
		fmt.Println("Error importing API.")
		fmt.Println("Status: " + resp.Status())
		fmt.Println("Response:", resp)
		return errors.New(resp.Status())
	}
}

func ImportAPIToMGW(endpoint, filePath, accessToken string, extraParams map[string]string, importAPISkipCleanup bool) error {
	//TODO: (VirajSalaka) support substituting parameters with params file. At the moment it is in hold on state, as the decision to use environments is
	//not finalized yet.
	// if apiFilePath contains a directory, zip it. Otherwise, leave it as it is.
	filePath, err, cleanupFunc := utils.CreateZipFileFromProject(filePath, importAPISkipCleanup)
	if err != nil {
		return err
	}
	//cleanup the temporary artifacts once consuming the zip file
	if cleanupFunc != nil {
		defer cleanupFunc()
	}
	return importAPI(endpoint, filePath, accessToken, extraParams, false)
}

// ImportAPIToEnv function is used with import-api command
func ImportAPIToEnv(accessOAuthToken, importEnvironment, importPath, apiParamsPath string, importAPIUpdate, preserveProvider,
	importAPISkipCleanup bool) error {
	publisherEndpoint := utils.GetPublisherEndpointOfEnv(importEnvironment, utils.MainConfigFilePath)
	return ImportAPI(accessOAuthToken, publisherEndpoint, importEnvironment, importPath, apiParamsPath, importAPIUpdate,
		preserveProvider, importAPISkipCleanup)
}

// ImportAPI function is used with import-api command
func ImportAPI(accessOAuthToken, publisherEndpoint, importEnvironment, importPath, apiParamsPath string, importAPIUpdate, preserveProvider,
	importAPISkipCleanup bool) error {
	exportDirectory := filepath.Join(utils.ExportDirectory, utils.ExportedApisDirName)
	resolvedAPIFilePath, err := resolveImportFilePath(importPath, exportDirectory)
	if err != nil {
		return err
	}
	utils.Logln(utils.LogPrefixInfo+"API Location:", resolvedAPIFilePath)

	utils.Logln(utils.LogPrefixInfo + "Creating workspace")
	tmpPath, err := utils.GetTempCloneFromDirOrZip(resolvedAPIFilePath)
	if err != nil {
		return err
	}
	defer func() {
		if importAPISkipCleanup {
			utils.Logln(utils.LogPrefixInfo+"Leaving", tmpPath)
			return
		}
		utils.Logln(utils.LogPrefixInfo+"Deleting", tmpPath)
		err := os.RemoveAll(tmpPath)
		if err != nil {
			utils.Logln(utils.LogPrefixError + err.Error())
		}
	}()
	apiFilePath := tmpPath

	utils.Logln(utils.LogPrefixInfo + "Substituting environment variables in API files...")
	err = replaceEnvVariables(apiFilePath)
	if err != nil {
		return err
	}

	utils.Logln(utils.LogPrefixInfo + "Attempting to process environment configurations directory or file")
	paramsPath, err := resolveAPIParamsPath(resolvedAPIFilePath, apiParamsPath)
	if err != nil && apiParamsPath != utils.ParamFileAPI && apiParamsPath != "" {
		return err
	}
	if paramsPath != "" {
		//Reading API params file and add configurations into temp artifact
		err := handleCustomizedParameters(apiFilePath, paramsPath, importEnvironment)
		if err != nil {
			return err
		}
	}

	// if apiFilePath contains a directory, zip it. Otherwise, leave it as it is.
	apiFilePath, err, cleanupFunc := utils.CreateZipFileFromProject(apiFilePath, importAPISkipCleanup)
	if err != nil {
		return err
	}

	//cleanup the temporary artifacts once consuming the zip file
	if cleanupFunc != nil {
		defer cleanupFunc()
	}

	extraParams := map[string]string{}
	publisherEndpoint += "/apis/import"
	if importAPIUpdate {
		publisherEndpoint += "?overwrite=" + strconv.FormatBool(true) + "&preserveProvider=" +
			strconv.FormatBool(preserveProvider)
	} else {
		publisherEndpoint += "?preserveProvider=" + strconv.FormatBool(preserveProvider)
	}
	utils.Logln(utils.LogPrefixInfo + "Import URL: " + publisherEndpoint)

	err = importAPI(publisherEndpoint, apiFilePath, accessOAuthToken, extraParams)
	return err
}

// envParamsFileProcess function is used to process the environment parameters when they are provided as a file
func envParamsFileProcess(importPath, paramsPath, importEnvironment string) error {
	apiParams, err := params.LoadApiParamsFromFile(paramsPath)
	if err != nil {
		return err
	}
	// check whether import environment is included in api params configuration
	envParams := apiParams.GetEnv(importEnvironment)
	if envParams == nil {
		return errors.New("Environment '" + importEnvironment + "' does not exist in " + paramsPath)
	} else {

		// Create a source directory and add source content to it and then zip it
		sourceFilePath := filepath.Join(importPath,"SourceArchive")
		err = utils.MoveDirectoryContentsToNewDirectory(importPath,sourceFilePath)
		if err != nil {
			return err
		}

		err, cleanupFunc := utils.CreateZipFile(sourceFilePath, false)
		if err != nil {
			return err
		}
		//cleanup the temporary artifacts once consuming the zip file
		if cleanupFunc != nil {
			defer cleanupFunc()
		}
		//If environment parameters are present in parameter file
		err = handleEnvParams(importPath,importPath, envParams)
		if err != nil {
			return err
		}
	}
	return nil
}

// envParamsDirectoryProcess function is used to process the environment parameters when they are provided as a
//directory
func envParamsDirectoryProcess(importPath, paramsPath, importEnvironment string) error {
	apiParams, err := params.LoadApiParamsFromDirectory(paramsPath)
	if err != nil {
		return err
	}
	// check whether import environment is included in api params configuration
	envParams := apiParams.GetEnv(importEnvironment)
	if envParams == nil {
		return errors.New("Environment '" + importEnvironment + "' does not exist in " + paramsPath)
	} else {

		// Create a source directory and add source content to it and then zip it
		sourceFilePath := filepath.Join(importPath,"SourceArchive")
		err = utils.MoveDirectoryContentsToNewDirectory(importPath,sourceFilePath)
		if err != nil {
			return err
		}

		err, cleanupFunc := utils.CreateZipFile(sourceFilePath, false)
		if err != nil {
			return err
		}
		//cleanup the temporary artifacts once consuming the zip file
		if cleanupFunc != nil {
			defer cleanupFunc()
		}

		//create new directory for deployment configurations
		deploymentDirectoryPath := filepath.Join(importPath,"Deployment")
		err = utils.CreateDirIfNotExist(deploymentDirectoryPath)
		if err != nil {
			return err
		}

		//copy all the content in the params directory into the artifact to be imported
		err = utils.CopyDirectoryContents(paramsPath, deploymentDirectoryPath)
		if err != nil {
			return err
		}
		//If environment parameters are present in parameter file inside the deployment params directory
		err = handleEnvParams(importPath,deploymentDirectoryPath, envParams)
		if err != nil {
			return err
		}
	}
	return nil
}

// handleCustomizedParameters handles the configurations provided with apiParams file and the resources that needs to
// transfer to server side will bundle with the artifact to be imported.
func handleCustomizedParameters(importPath, paramsPath, importEnvironment string) error {
	utils.Logln(utils.LogPrefixInfo+"Loading parameters from", paramsPath)
	if strings.Contains(paramsPath, ".yaml") {
		utils.Logln(utils.LogPrefixInfo+"Processing Params file", paramsPath)
		err := envParamsFileProcess(importPath, paramsPath, importEnvironment)
		if err != nil {
			return err
		}
	} else {
		utils.Logln(utils.LogPrefixInfo+"Processing Params directory", paramsPath)
		err := envParamsDirectoryProcess(importPath, paramsPath, importEnvironment)
		if err != nil {
			return err
		}

	}
	return nil
}

//Process env params and create a temp env_params.yaml in temp artifact
func handleEnvParams(tempDirectory string, destDirectory string, environmentParams *params.Environment) error {
	// read api params from external parameters file
	envParamsJson, err := jsoniter.Marshal(environmentParams.Config)
	if err != nil {
		return err
	}

<<<<<<< HEAD
	err = importAPI(adminEndpoint, apiFilePath, accessOAuthToken, extraParams, true)
	return err
=======
	var apiParamsPath string
	apiParams, err := gabs.ParseJSON(envParamsJson)
	paramsContent, err := utils.JsonToYaml(apiParams.Bytes())
	if err != nil {
		return err
	}

	//over-write the api_params.file with latest configurations
	apiParamsPath = filepath.Join(destDirectory, "api_params.yaml")
	utils.Logln(utils.LogPrefixInfo+"Adding the Params file into", apiParamsPath)
	err = ioutil.WriteFile(apiParamsPath, paramsContent, 0644)
	if err != nil {
		return err
	}
	return nil
>>>>>>> bbd91e65
}<|MERGE_RESOLUTION|>--- conflicted
+++ resolved
@@ -307,7 +307,7 @@
 	}
 	utils.Logln(utils.LogPrefixInfo + "Import URL: " + publisherEndpoint)
 
-	err = importAPI(publisherEndpoint, apiFilePath, accessOAuthToken, extraParams)
+	err = importAPI(publisherEndpoint, apiFilePath, accessOAuthToken, extraParams, true)
 	return err
 }
 
@@ -324,8 +324,8 @@
 	} else {
 
 		// Create a source directory and add source content to it and then zip it
-		sourceFilePath := filepath.Join(importPath,"SourceArchive")
-		err = utils.MoveDirectoryContentsToNewDirectory(importPath,sourceFilePath)
+		sourceFilePath := filepath.Join(importPath, "SourceArchive")
+		err = utils.MoveDirectoryContentsToNewDirectory(importPath, sourceFilePath)
 		if err != nil {
 			return err
 		}
@@ -339,7 +339,7 @@
 			defer cleanupFunc()
 		}
 		//If environment parameters are present in parameter file
-		err = handleEnvParams(importPath,importPath, envParams)
+		err = handleEnvParams(importPath, importPath, envParams)
 		if err != nil {
 			return err
 		}
@@ -361,8 +361,8 @@
 	} else {
 
 		// Create a source directory and add source content to it and then zip it
-		sourceFilePath := filepath.Join(importPath,"SourceArchive")
-		err = utils.MoveDirectoryContentsToNewDirectory(importPath,sourceFilePath)
+		sourceFilePath := filepath.Join(importPath, "SourceArchive")
+		err = utils.MoveDirectoryContentsToNewDirectory(importPath, sourceFilePath)
 		if err != nil {
 			return err
 		}
@@ -377,7 +377,7 @@
 		}
 
 		//create new directory for deployment configurations
-		deploymentDirectoryPath := filepath.Join(importPath,"Deployment")
+		deploymentDirectoryPath := filepath.Join(importPath, "Deployment")
 		err = utils.CreateDirIfNotExist(deploymentDirectoryPath)
 		if err != nil {
 			return err
@@ -389,7 +389,7 @@
 			return err
 		}
 		//If environment parameters are present in parameter file inside the deployment params directory
-		err = handleEnvParams(importPath,deploymentDirectoryPath, envParams)
+		err = handleEnvParams(importPath, deploymentDirectoryPath, envParams)
 		if err != nil {
 			return err
 		}
@@ -426,10 +426,6 @@
 		return err
 	}
 
-<<<<<<< HEAD
-	err = importAPI(adminEndpoint, apiFilePath, accessOAuthToken, extraParams, true)
-	return err
-=======
 	var apiParamsPath string
 	apiParams, err := gabs.ParseJSON(envParamsJson)
 	paramsContent, err := utils.JsonToYaml(apiParams.Bytes())
@@ -445,5 +441,4 @@
 		return err
 	}
 	return nil
->>>>>>> bbd91e65
 }